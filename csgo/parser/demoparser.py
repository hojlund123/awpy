--- conflicted
+++ resolved
@@ -286,10 +286,6 @@
                                 frame_item["tEqVal"] = frame["t"]["teamEqVal"]
                                 frame_item["tAlivePlayers"] = frame["t"]["alivePlayers"]
                                 frame_item["tUtility"] = frame["t"]["totalUtility"]
-<<<<<<< HEAD
-=======
-                                frame_item["tToken"] = frame["t"]["positionToken"]
->>>>>>> 0efe873c
                         frames_dataframes.append(frame_item)
             frames_df = pd.DataFrame(frames_dataframes)
             frames_df["matchID"] = self.json["matchID"]
